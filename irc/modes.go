// Copyright (c) 2012-2014 Jeremy Latt
// Copyright (c) 2014-2015 Edmund Huber
// Copyright (c) 2016-2017 Daniel Oaks <daniel@danieloaks.net>
// released under the MIT license

package irc

import (
	"fmt"
	"strconv"
	"strings"

	"github.com/oragono/oragono/irc/modes"
	"github.com/oragono/oragono/irc/sno"
)

var (
	// DefaultChannelModes are enabled on brand new channels when they're created.
	// this can be overridden in the `channels` config, with the `default-modes` key
	DefaultChannelModes = modes.Modes{
		modes.NoOutside, modes.OpOnlyTopic,
	}

	// DefaultUserModes are set on all users when they login.
	// this can be overridden in the `accounts` config, with the `default-user-modes` key
	DefaultUserModes = modes.Modes{}
)

// ApplyUserModeChanges applies the given changes, and returns the applied changes.
// `oper` is the operclass of the client gaining +o, when applicable (this is just
// to confirm that the client actually has a valid operclass)
func ApplyUserModeChanges(client *Client, changes modes.ModeChanges, force bool, oper *Oper) modes.ModeChanges {
	applied := make(modes.ModeChanges, 0)

	for _, change := range changes {
		if change.Mode != modes.ServerNotice {
			switch change.Op {
			case modes.Add:
				if (change.Mode == modes.Operator || change.Mode == modes.LocalOperator) && !(force && oper != nil) {
					continue
				}

				if client.SetMode(change.Mode, true) {
					if change.Mode == modes.Invisible {
						client.server.stats.ChangeInvisible(1)
					} else if change.Mode == modes.Operator || change.Mode == modes.LocalOperator {
						client.server.stats.ChangeOperators(1)
					}
					applied = append(applied, change)
				}

			case modes.Remove:
				var removedSnomasks string
				if client.SetMode(change.Mode, false) {
					if change.Mode == modes.Invisible {
						client.server.stats.ChangeInvisible(-1)
					} else if change.Mode == modes.Operator || change.Mode == modes.LocalOperator {
						removedSnomasks = client.server.snomasks.String(client)
						client.server.stats.ChangeOperators(-1)
						applyOper(client, nil, nil)
						if removedSnomasks != "" {
							client.server.snomasks.RemoveClient(client)
						}
					}
					applied = append(applied, change)
					if removedSnomasks != "" {
						applied = append(applied, modes.ModeChange{
							Mode: modes.ServerNotice,
							Op:   modes.Remove,
							Arg:  removedSnomasks,
						})
					}
				}
			}
		} else {
			// server notices are weird
			if !client.HasMode(modes.Operator) {
				continue
			}
			var masks []sno.Mask
			if change.Op == modes.Add || change.Op == modes.Remove {
				var newArg string
				for _, char := range change.Arg {
					mask := sno.Mask(char)
					if sno.ValidMasks[mask] {
						masks = append(masks, mask)
						newArg += string(char)
					}
				}
				change.Arg = newArg
			}
			if change.Op == modes.Add {
				client.server.snomasks.AddMasks(client, masks...)
				applied = append(applied, change)
			} else if change.Op == modes.Remove {
				client.server.snomasks.RemoveMasks(client, masks...)
				applied = append(applied, change)
			}
		}
	}

	if len(applied) != 0 {
		client.markDirty(IncludeUserModes)
	}

	// return the changes we could actually apply
	return applied
}

// parseDefaultModes uses the provided mode change parser to parse the rawModes.
func parseDefaultModes(rawModes string, parser func(params ...string) (modes.ModeChanges, map[rune]bool)) modes.Modes {
	modeChangeStrings := strings.Fields(rawModes)
	modeChanges, _ := parser(modeChangeStrings...)
	defaultModes := make(modes.Modes, 0)
	for _, modeChange := range modeChanges {
		if modeChange.Op == modes.Add {
			defaultModes = append(defaultModes, modeChange.Mode)
		}
	}
	return defaultModes
}

// ParseDefaultChannelModes parses the `default-modes` line of the config
func ParseDefaultChannelModes(rawModes *string) modes.Modes {
	if rawModes == nil {
		// not present in config, fall back to compile-time default
		return DefaultChannelModes
	}
	return parseDefaultModes(*rawModes, modes.ParseChannelModeChanges)
}

// ParseDefaultUserModes parses the `default-user-modes` line of the config
func ParseDefaultUserModes(rawModes *string) modes.Modes {
	if rawModes == nil {
		// not present in config, fall back to compile-time default
		return DefaultUserModes
	}
	return parseDefaultModes(*rawModes, modes.ParseUserModeChanges)
}

// #1021: channel key must be valid as a non-final parameter
func validateChannelKey(key string) bool {
	// empty string is valid in this context because it unsets the mode
	if len(key) == 0 {
		return true
	}
	return key[0] != ':' && strings.IndexByte(key, ' ') == -1
}

// ApplyChannelModeChanges applies a given set of mode changes.
func (channel *Channel) ApplyChannelModeChanges(client *Client, isSamode bool, changes modes.ModeChanges, rb *ResponseBuffer) (applied modes.ModeChanges) {
	// so we only output one warning for each list type when full
	listFullWarned := make(map[modes.Mode]bool)

	var alreadySentPrivError bool

	maskOpCount := 0
	chname := channel.Name()
	details := client.Details()

	hasPrivs := func(change modes.ModeChange) bool {
		if isSamode {
			return true
		}
		if details.account != "" && details.account == channel.Founder() {
			return true
		}
		switch change.Mode {
		case modes.ChannelFounder, modes.ChannelAdmin, modes.ChannelOperator, modes.Halfop, modes.Voice:
			// List on these modes is a no-op anyway
			if change.Op == modes.List {
				return true
			}
			cfarg, _ := CasefoldName(change.Arg)
			isSelfChange := cfarg == details.nickCasefolded
			if change.Op == modes.Remove && isSelfChange {
				// "There is no restriction, however, on anyone `deopping' themselves"
				// <https://tools.ietf.org/html/rfc2812#section-3.1.5>
				return true
			}
			return channelUserModeHasPrivsOver(channel.HighestUserMode(client), change.Mode)
		case modes.InviteMask, modes.ExceptMask:
			// listing these requires privileges
			return channel.ClientIsAtLeast(client, modes.ChannelOperator)
		default:
			// #163: allow unprivileged users to list ban masks, and any other modes
			return change.Op == modes.List || channel.ClientIsAtLeast(client, modes.ChannelOperator)
		}
	}

	for _, change := range changes {
		if !hasPrivs(change) {
			if !alreadySentPrivError {
				alreadySentPrivError = true
				rb.Add(nil, client.server.name, ERR_CHANOPRIVSNEEDED, details.nick, channel.name, client.t("You're not a channel operator"))
			}
			continue
		}

		switch change.Mode {
		case modes.BanMask, modes.ExceptMask, modes.InviteMask:
			maskOpCount += 1
			if change.Op == modes.List {
				channel.ShowMaskList(client, change.Mode, rb)
				continue
			}

			mask := change.Arg
			switch change.Op {
			case modes.Add:
				if channel.lists[change.Mode].Length() >= client.server.Config().Limits.ChanListModes {
					if !listFullWarned[change.Mode] {
						rb.Add(nil, client.server.name, ERR_BANLISTFULL, details.nick, chname, change.Mode.String(), client.t("Channel list is full"))
						listFullWarned[change.Mode] = true
					}
					continue
				}

				maskAdded, err := channel.lists[change.Mode].Add(mask, details.nickMask, details.accountName)
				if maskAdded != "" {
					appliedChange := change
					appliedChange.Arg = maskAdded
					applied = append(applied, appliedChange)
				} else if err != nil {
					rb.Add(nil, client.server.name, ERR_INVALIDMODEPARAM, details.nick, mask, fmt.Sprintf(client.t("Invalid mode %[1]s parameter: %[2]s"), string(change.Mode), mask))
				} else {
					rb.Add(nil, client.server.name, ERR_LISTMODEALREADYSET, chname, mask, string(change.Mode), fmt.Sprintf(client.t("Channel %[1]s list already contains %[2]s"), chname, mask))
				}

			case modes.Remove:
				maskRemoved, err := channel.lists[change.Mode].Remove(mask)
				if maskRemoved != "" {
					appliedChange := change
					appliedChange.Arg = maskRemoved
					applied = append(applied, appliedChange)
				} else if err != nil {
					rb.Add(nil, client.server.name, ERR_INVALIDMODEPARAM, details.nick, mask, fmt.Sprintf(client.t("Invalid mode %[1]s parameter: %[2]s"), string(change.Mode), mask))
				} else {
					rb.Add(nil, client.server.name, ERR_LISTMODENOTSET, chname, mask, string(change.Mode), fmt.Sprintf(client.t("Channel %[1]s list does not contain %[2]s"), chname, mask))
				}
			}

		case modes.UserLimit:
			switch change.Op {
			case modes.Add:
				val, err := strconv.Atoi(change.Arg)
				if err == nil {
					channel.setUserLimit(val)
					applied = append(applied, change)
				}

			case modes.Remove:
				channel.setUserLimit(0)
				applied = append(applied, change)
			}

		case modes.Key:
			switch change.Op {
			case modes.Add:
				if validateChannelKey(change.Arg) {
					channel.setKey(change.Arg)
					applied = append(applied, change)
				} else {
					rb.Add(nil, client.server.name, ERR_INVALIDMODEPARAM, details.nick, "*", fmt.Sprintf(client.t("Invalid mode %[1]s parameter: %[2]s"), string(change.Mode), change.Arg))
				}
			case modes.Remove:
				channel.setKey("")
				applied = append(applied, change)
			}

<<<<<<< HEAD
		case modes.InviteOnly, modes.Moderated, modes.NoOutside, modes.OpOnlyTopic, modes.RegisteredOnly, modes.Secret, modes.ChanRoleplaying, modes.NoCTCP, modes.RegisteredOnlySpeak, modes.Auditorium:
			if change.Op == modes.List {
				continue
			}

			if channel.flags.SetMode(change.Mode, change.Op == modes.Add) {
				applied = append(applied, change)
			}

=======
>>>>>>> 4a7ca14b
		case modes.ChannelFounder, modes.ChannelAdmin, modes.ChannelOperator, modes.Halfop, modes.Voice:
			if change.Op == modes.List {
				continue
			}

			nick := change.Arg
			if nick == "" {
				rb.Add(nil, client.server.name, ERR_NEEDMOREPARAMS, client.Nick(), "MODE", client.t("Not enough parameters"))
				continue
			}

			success, change := channel.applyModeToMember(client, change, rb)
			if success {
				applied = append(applied, change)
			}

		default:
			// all channel modes with no args, e.g., InviteOnly, Secret
			if change.Op == modes.List {
				continue
			}

			if channel.flags.SetMode(change.Mode, change.Op == modes.Add) {
				applied = append(applied, change)
			}
		}
	}

	var includeFlags uint
	for _, change := range applied {
		switch change.Mode {
		case modes.BanMask, modes.ExceptMask, modes.InviteMask:
			includeFlags |= IncludeLists
		case modes.ChannelFounder, modes.ChannelAdmin, modes.ChannelOperator, modes.Halfop, modes.Voice:
			// these are never persisted currently, but might be in the future (see discussion on #729)
		default:
			includeFlags |= IncludeModes
		}
	}
	if includeFlags != 0 {
		channel.MarkDirty(includeFlags)
	}

	// #649: don't send 324 RPL_CHANNELMODEIS if we were only working with mask lists
	if len(applied) == 0 && !alreadySentPrivError && (maskOpCount == 0 || maskOpCount < len(changes)) {
		args := append([]string{details.nick, chname}, channel.modeStrings(client)...)
		rb.Add(nil, client.server.name, RPL_CHANNELMODEIS, args...)
		rb.Add(nil, client.server.name, RPL_CREATIONTIME, details.nick, chname, strconv.FormatInt(channel.createdTime.Unix(), 10))
	}

	return applied
}

// tests whether l > r, in the channel-user mode ordering (e.g., Halfop > Voice)
func umodeGreaterThan(l modes.Mode, r modes.Mode) bool {
	for _, mode := range modes.ChannelUserModes {
		if l == mode && r != mode {
			return true
		} else if r == mode {
			return false
		}
	}
	return false
}

// ProcessAccountToUmodeChange processes Add/Remove/List operations for channel persistent usermodes.
func (channel *Channel) ProcessAccountToUmodeChange(client *Client, change modes.ModeChange) (results []modes.ModeChange, err error) {
	changed := false
	defer func() {
		if changed {
			channel.MarkDirty(IncludeLists)
		}
	}()

	account := client.Account()
	isOperChange := client.HasRoleCapabs("chanreg")

	channel.stateMutex.Lock()
	defer channel.stateMutex.Unlock()

	clientMode := channel.accountToUMode[account]
	targetModeNow := channel.accountToUMode[change.Arg]
	var targetModeAfter modes.Mode
	if change.Op == modes.Add {
		targetModeAfter = change.Mode
	}

	// server operators and founders can do anything:
	hasPrivs := isOperChange || (account != "" && account == channel.registeredFounder)
	// halfop and up can list:
	if change.Op == modes.List && (clientMode == modes.Halfop || umodeGreaterThan(clientMode, modes.Halfop)) {
		hasPrivs = true
		// you can do adds or removes at levels you have "privileges over":
	} else if channelUserModeHasPrivsOver(clientMode, targetModeNow) && channelUserModeHasPrivsOver(clientMode, targetModeAfter) {
		hasPrivs = true
		// and you can always de-op yourself:
	} else if change.Op == modes.Remove && account == change.Arg {
		hasPrivs = true
	}
	if !hasPrivs {
		return nil, errInsufficientPrivs
	}

	switch change.Op {
	case modes.Add:
		if targetModeNow != targetModeAfter {
			channel.accountToUMode[change.Arg] = change.Mode
			changed = true
			return []modes.ModeChange{change}, nil
		}
		return nil, nil
	case modes.Remove:
		if targetModeNow == change.Mode {
			delete(channel.accountToUMode, change.Arg)
			changed = true
			return []modes.ModeChange{change}, nil
		}
		return nil, nil
	case modes.List:
		result := make([]modes.ModeChange, len(channel.accountToUMode))
		pos := 0
		for account, mode := range channel.accountToUMode {
			result[pos] = modes.ModeChange{
				Mode: mode,
				Arg:  account,
				Op:   modes.Add,
			}
			pos++
		}
		return result, nil
	default:
		// shouldn't happen
		return nil, errInvalidCharacter
	}
}<|MERGE_RESOLUTION|>--- conflicted
+++ resolved
@@ -268,18 +268,6 @@
 				applied = append(applied, change)
 			}
 
-<<<<<<< HEAD
-		case modes.InviteOnly, modes.Moderated, modes.NoOutside, modes.OpOnlyTopic, modes.RegisteredOnly, modes.Secret, modes.ChanRoleplaying, modes.NoCTCP, modes.RegisteredOnlySpeak, modes.Auditorium:
-			if change.Op == modes.List {
-				continue
-			}
-
-			if channel.flags.SetMode(change.Mode, change.Op == modes.Add) {
-				applied = append(applied, change)
-			}
-
-=======
->>>>>>> 4a7ca14b
 		case modes.ChannelFounder, modes.ChannelAdmin, modes.ChannelOperator, modes.Halfop, modes.Voice:
 			if change.Op == modes.List {
 				continue
