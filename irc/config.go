--- conflicted
+++ resolved
@@ -208,28 +208,7 @@
 	}
 
 	Server struct {
-<<<<<<< HEAD
 		TripSalt			string
-		Password            string
-		passwordBytes       []byte
-		Name                string
-		nameCasefolded      string
-		Listen              []string
-		UnixBindMode        os.FileMode                 `yaml:"unix-bind-mode"`
-		TLSListeners        map[string]*TLSListenConfig `yaml:"tls-listeners"`
-		STS                 STSConfig
-		CheckIdent          bool `yaml:"check-ident"`
-		MOTD                string
-		MOTDFormatting      bool           `yaml:"motd-formatting"`
-		ProxyAllowedFrom    []string       `yaml:"proxy-allowed-from"`
-		WebIRC              []webircConfig `yaml:"webirc"`
-		MaxSendQString      string         `yaml:"max-sendq"`
-		MaxSendQBytes       int
-		ConnectionLimiter   connection_limits.LimiterConfig   `yaml:"connection-limits"`
-		ConnectionThrottler connection_limits.ThrottlerConfig `yaml:"connection-throttling"`
-		ProxyURL			string
-		URLTimeout			int
-=======
 		Password             string
 		passwordBytes        []byte
 		Name                 string
@@ -248,7 +227,8 @@
 		AllowPlaintextResume bool                              `yaml:"allow-plaintext-resume"`
 		ConnectionLimiter    connection_limits.LimiterConfig   `yaml:"connection-limits"`
 		ConnectionThrottler  connection_limits.ThrottlerConfig `yaml:"connection-throttling"`
->>>>>>> 847922e5
+		ProxyURL			string
+		URLTimeout			int
 	}
 
 	Languages struct {
